{
  "name": "screwdriver-executor-router",
  "version": "2.0.0",
  "description": "A generic plugin for routing builds to specified executors",
  "main": "index.js",
  "scripts": {
    "pretest": "eslint . --quiet",
    "test": "nyc --report-dir ./artifacts/coverage --reporter=lcov mocha --reporter mocha-multi-reporters --reporter-options configFile=./mocha.config.json --recursive --timeout 4000 --retries 1 --exit --allow-uncaught true --color true",
    "semantic-release": "semantic-release pre && npm publish && semantic-release post"
  },
  "repository": {
    "type": "git",
    "url": "git@github.com:screwdriver-cd/executor-router.git"
  },
  "homepage": "https://github.com/screwdriver-cd/executor-router",
  "bugs": "https://github.com/screwdriver-cd/screwdriver/issues",
  "keywords": [
    "screwdriver",
    "yahoo"
  ],
  "license": "BSD-3-Clause",
  "author": "Tiffany Kyi <tiffanykyi@gmail.com>",
  "contributors": [
    "Dao Lam <daolam112@gmail.com>",
    "Darren Matsumoto <aeneascorrupt@gmail.com>",
    "Ian Fox <ianfox97@gmail.com>",
    "Jeremiah Wuenschel <jeremiah.wuenschel@gmail.com>",
    "Min Zhang <minzhangcmu@gmail.com>",
    "Peter Peterson <jedipetey@gmail.com>",
    "Reetika Rastogi <r3rastogi@gmail.com>",
    "St. John Johnson <st.john.johnson@gmail.com",
    "Tiffany Kyi <tiffanykyi@gmail.com>"
  ],
  "devDependencies": {
    "chai": "^4.2.0",
    "eslint": "^6.8.0",
    "eslint-config-screwdriver": "^5.0.3",
    "mocha": "^8.2.1",
    "mocha-multi-reporters": "^1.5.1",
    "mocha-sonarqube-reporter": "^1.0.2",
    "mockery": "^2.0.0",
    "nyc": "^15.0.0",
    "sinon": "^4.5.0"
  },
  "dependencies": {
<<<<<<< HEAD
    "screwdriver-executor-base": "^8.3.0",
=======
    "screwdriver-data-schema": "^21.0.0",
    "screwdriver-executor-base": "^8.0.0",
>>>>>>> 1a919101
    "screwdriver-logger": "^1.0.0"
  },
  "release": {
    "debug": false,
    "verifyConditions": {
      "path": "./node_modules/semantic-release/src/lib/plugin-noop.js"
    }
  }
}<|MERGE_RESOLUTION|>--- conflicted
+++ resolved
@@ -43,12 +43,8 @@
     "sinon": "^4.5.0"
   },
   "dependencies": {
-<<<<<<< HEAD
+    "screwdriver-data-schema": "^21.0.0",
     "screwdriver-executor-base": "^8.3.0",
-=======
-    "screwdriver-data-schema": "^21.0.0",
-    "screwdriver-executor-base": "^8.0.0",
->>>>>>> 1a919101
     "screwdriver-logger": "^1.0.0"
   },
   "release": {
